name: {{ app_name }}
description: {{ app_description }}
publish_to: 'none'
version: 1.0.0+1

environment:
  sdk: ">=3.0.0 <4.0.0"

<<<<<<< HEAD
{# ==================================================================== #}
{# :::                           ATENÇÃO!                           ::: #}
{# ==================================================================== #}
{#                                                                      #}
{# As dependências são gerenciadas automaticamente pelo flutter pub add #}
{#                                                                      #}
{#              Não adicione dependências manualmente aqui              #}
{#                                                                      #}
{# ____________________________________________________________________ #}
{# Para adicionar novas dependencias, use o DependencyManager!          #}
{# Caminho para o arquivo...............: ./utils/dependency_manager.py #}
{# ==================================================================== #}

flutter:
  uses-material-design: true

  # Assets do projeto
=======
dependencies:
  flutter:
    sdk: flutter
  cupertino_icons: ^1.0.5
  # Estado e injeção de dependências
  provider: ^6.0.5
  get_it: ^7.6.0
  # Formatação e localização
  intl: ^0.19.0
  # HTTP e Cache
  dio: ^5.3.2
  shared_preferences: ^2.2.0
  # Para UI aprimorada
  flutter_svg: ^2.0.7
  google_fonts: ^5.1.0
  # Utilidades
  equatable: ^2.0.5
  dartz: ^0.10.1

  {% if sqlite_enabled %}
  # Para SQLite
  sqflite: ^2.3.0
  path: ^1.8.3
  {% endif %}

  {% if firebase_enabled %}
  # Firebase
  firebase_core: ^2.15.1
  cloud_firestore: ^4.9.1
  firebase_storage: ^11.2.6
  {% endif %}

  {% if auth_enabled %}
  # Autenticação
  flutter_secure_storage: ^8.0.0
  {% if firebase_enabled %}
  firebase_auth: ^4.9.0
  google_sign_in: ^6.1.5
  {% endif %}
  {% endif %}

  # Exportação
  pdf: ^3.10.4
  excel: ^2.1.0
  csv: ^5.0.2
  open_file: ^3.3.2

  # Para gráficos (se o dashboard estiver habilitado)
  fl_chart: ^0.63.0

dev_dependencies:
  flutter_test:
    sdk: flutter
  integration_test:
    sdk: flutter
  flutter_lints: ^2.0.3
  mockito: ^5.4.2
  bloc_test: ^9.1.4
  build_runner: ^2.4.6

flutter:
  uses-material-design: true
  generate: true
>>>>>>> ebca4233
  assets:
    - assets/db/
    - assets/images/
    - assets/icons/
<<<<<<< HEAD
    {% if sqlite_enabled %}
    - assets/db/
    {% endif %}

  # Fontes customizadas (se necessário)
  # fonts:
  #   - family: CustomFont
  #     fonts:
  #       - asset: assets/fonts/CustomFont-Regular.ttf
  #       - asset: assets/fonts/CustomFont-Bold.ttf
  #         weight: 700
=======
  localization:
    arb-dir: lib/l10n
    template-arb-file: intl_en.arb
    output-localization-file: app_localizations.dart
    output-class: AppLocalizations
>>>>>>> ebca4233
<|MERGE_RESOLUTION|>--- conflicted
+++ resolved
@@ -1,12 +1,3 @@
-name: {{ app_name }}
-description: {{ app_description }}
-publish_to: 'none'
-version: 1.0.0+1
-
-environment:
-  sdk: ">=3.0.0 <4.0.0"
-
-<<<<<<< HEAD
 {# ==================================================================== #}
 {# :::                           ATENÇÃO!                           ::: #}
 {# ==================================================================== #}
@@ -20,80 +11,21 @@
 {# Caminho para o arquivo...............: ./utils/dependency_manager.py #}
 {# ==================================================================== #}
 
+name: {{ app_name }}
+description: {{ app_description }}
+publish_to: 'none'
+version: 1.0.0+1
+
+environment:
+  sdk: ">=3.0.0 <4.0.0"
+
 flutter:
   uses-material-design: true
 
   # Assets do projeto
-=======
-dependencies:
-  flutter:
-    sdk: flutter
-  cupertino_icons: ^1.0.5
-  # Estado e injeção de dependências
-  provider: ^6.0.5
-  get_it: ^7.6.0
-  # Formatação e localização
-  intl: ^0.19.0
-  # HTTP e Cache
-  dio: ^5.3.2
-  shared_preferences: ^2.2.0
-  # Para UI aprimorada
-  flutter_svg: ^2.0.7
-  google_fonts: ^5.1.0
-  # Utilidades
-  equatable: ^2.0.5
-  dartz: ^0.10.1
-
-  {% if sqlite_enabled %}
-  # Para SQLite
-  sqflite: ^2.3.0
-  path: ^1.8.3
-  {% endif %}
-
-  {% if firebase_enabled %}
-  # Firebase
-  firebase_core: ^2.15.1
-  cloud_firestore: ^4.9.1
-  firebase_storage: ^11.2.6
-  {% endif %}
-
-  {% if auth_enabled %}
-  # Autenticação
-  flutter_secure_storage: ^8.0.0
-  {% if firebase_enabled %}
-  firebase_auth: ^4.9.0
-  google_sign_in: ^6.1.5
-  {% endif %}
-  {% endif %}
-
-  # Exportação
-  pdf: ^3.10.4
-  excel: ^2.1.0
-  csv: ^5.0.2
-  open_file: ^3.3.2
-
-  # Para gráficos (se o dashboard estiver habilitado)
-  fl_chart: ^0.63.0
-
-dev_dependencies:
-  flutter_test:
-    sdk: flutter
-  integration_test:
-    sdk: flutter
-  flutter_lints: ^2.0.3
-  mockito: ^5.4.2
-  bloc_test: ^9.1.4
-  build_runner: ^2.4.6
-
-flutter:
-  uses-material-design: true
-  generate: true
->>>>>>> ebca4233
   assets:
-    - assets/db/
     - assets/images/
     - assets/icons/
-<<<<<<< HEAD
     {% if sqlite_enabled %}
     - assets/db/
     {% endif %}
@@ -105,10 +37,9 @@
   #       - asset: assets/fonts/CustomFont-Regular.ttf
   #       - asset: assets/fonts/CustomFont-Bold.ttf
   #         weight: 700
-=======
+
   localization:
     arb-dir: lib/l10n
     template-arb-file: intl_en.arb
     output-localization-file: app_localizations.dart
-    output-class: AppLocalizations
->>>>>>> ebca4233
+    output-class: AppLocalizations